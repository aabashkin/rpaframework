--- conflicted
+++ resolved
@@ -82,12 +82,7 @@
 oauthlib = "^3.2.2"
 requests-oauthlib = "^1.3.1"
 PyJWT = "^2.6.0"
-<<<<<<< HEAD
-pendulum = "^2.1.2"
-holidays = "^0.17"
-=======
 validators = "^0.20.0"
->>>>>>> b20e6e2d
 
 [tool.poetry.dev-dependencies]
 black = "^22.3.0"
